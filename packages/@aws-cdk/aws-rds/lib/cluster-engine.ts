--- conflicted
+++ resolved
@@ -1,16 +1,9 @@
 import * as iam from '@aws-cdk/aws-iam';
 import * as secretsmanager from '@aws-cdk/aws-secretsmanager';
-<<<<<<< HEAD
 import { Construct } from 'constructs';
-import { ClusterParameterGroup, IParameterGroup, ParameterGroup } from './parameter-group';
-import { ParameterGroupFamilyMapping } from './private/parameter-group-family-mapping';
-import { compare } from './private/version';
-=======
-import * as core from '@aws-cdk/core';
 import { IEngine } from './engine';
 import { EngineVersion } from './engine-version';
 import { IParameterGroup, ParameterGroup } from './parameter-group';
->>>>>>> c03efe1c
 
 /**
  * The extra options passed to the {@link IClusterEngine.bindToCluster} method.
@@ -113,12 +106,8 @@
    * possibly an imported one,
    * if one wasn't provided by the customer explicitly.
    */
-<<<<<<< HEAD
   protected abstract defaultParameterGroup(scope: Construct): IParameterGroup | undefined;
-=======
-  protected abstract defaultParameterGroup(scope: core.Construct): IParameterGroup | undefined;
-}
->>>>>>> c03efe1c
+}
 
 interface MysqlClusterEngineBaseProps {
   readonly engineType: string;
@@ -127,9 +116,6 @@
 }
 
 abstract class MySqlClusterEngineBase extends ClusterEngineBase {
-<<<<<<< HEAD
-  public bindToCluster(scope: Construct, options: ClusterEngineBindOptions): ClusterEngineConfig {
-=======
   constructor(props: MysqlClusterEngineBaseProps) {
     super({
       ...props,
@@ -139,8 +125,7 @@
     });
   }
 
-  public bindToCluster(scope: core.Construct, options: ClusterEngineBindOptions): ClusterEngineConfig {
->>>>>>> c03efe1c
+  public bindToCluster(scope: Construct, options: ClusterEngineBindOptions): ClusterEngineConfig {
     const config = super.bindToCluster(scope, options);
     const parameterGroup = options.parameterGroup ?? (options.s3ImportRole || options.s3ExportRole
       ? new ParameterGroup(scope, 'ClusterParameterGroup', {
@@ -438,15 +423,11 @@
     });
   }
 
-<<<<<<< HEAD
   protected defaultParameterGroup(scope: Construct): IParameterGroup | undefined {
-=======
-  protected defaultParameterGroup(scope: core.Construct): IParameterGroup | undefined {
     if (!this.parameterGroupFamily) {
       throw new Error('Could not create a new ParameterGroup for an unversioned aurora-postgresql cluster engine. ' +
         'Please either use a versioned engine, or pass an explicit ParameterGroup when creating the cluster');
     }
->>>>>>> c03efe1c
     return ParameterGroup.fromParameterGroupName(scope, 'AuroraPostgreSqlDatabaseClusterEngineDefaultParameterGroup',
       `default.${this.parameterGroupFamily}`);
   }
