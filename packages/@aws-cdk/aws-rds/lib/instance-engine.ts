import * as secretsmanager from '@aws-cdk/aws-secretsmanager';
<<<<<<< HEAD
import { ParameterGroupFamilyMapping } from './private/parameter-group-family-mapping';
import { Construct } from 'constructs';
=======
import * as core from '@aws-cdk/core';
import { IEngine } from './engine';
import { EngineVersion } from './engine-version';
>>>>>>> c03efe1c

/**
 * The options passed to {@link IInstanceEngine.bind}.
 */
export interface InstanceEngineBindOptions {
  /**
   * The timezone of the database, set by the customer.
   *
   * @default - none (it's an optional field)
   */
  readonly timezone?: string;
}

/**
 * The type returned from the {@link IInstanceEngine.bind} method.
 * Empty for now,
 * but there might be fields added to it in the future.
 */
export interface InstanceEngineConfig {
}

/**
 * Interface representing a database instance (as opposed to cluster) engine.
 */
export interface IInstanceEngine extends IEngine {
  /** The application used by this engine to perform rotation for a single-user scenario. */
  readonly singleUserRotationApplication: secretsmanager.SecretRotationApplication;

  /** The application used by this engine to perform rotation for a multi-user scenario. */
  readonly multiUserRotationApplication: secretsmanager.SecretRotationApplication;

  /**
   * Method called when the engine is used to create a new instance.
   */
  bindToInstance(scope: Construct, options: InstanceEngineBindOptions): InstanceEngineConfig;
}

interface InstanceEngineBaseProps {
  readonly engineType: string;
  readonly singleUserRotationApplication: secretsmanager.SecretRotationApplication;
  readonly multiUserRotationApplication: secretsmanager.SecretRotationApplication;
  readonly version?: EngineVersion;
  readonly parameterGroupFamily?: string;
}

abstract class InstanceEngineBase implements IInstanceEngine {
  public readonly engineType: string;
  public readonly engineVersion?: EngineVersion;
  public readonly parameterGroupFamily?: string;
  public readonly singleUserRotationApplication: secretsmanager.SecretRotationApplication;
  public readonly multiUserRotationApplication: secretsmanager.SecretRotationApplication;

  constructor(props: InstanceEngineBaseProps) {
    this.engineType = props.engineType;
    this.singleUserRotationApplication = props.singleUserRotationApplication;
    this.multiUserRotationApplication = props.multiUserRotationApplication;
    this.engineVersion = props.version;
    this.parameterGroupFamily = props.parameterGroupFamily ??
      (this.engineVersion ? `${this.engineType}${this.engineVersion.majorVersion}` : undefined);
  }

  public bindToInstance(_scope: Construct, options: InstanceEngineBindOptions): InstanceEngineConfig {
    if (options.timezone) {
      throw new Error(`timezone property can be configured only for Microsoft SQL Server, not ${this.engineType}`);
    }
    return {
    };
  }
}

/**
 * The versions for the MariaDB instance engines
 * (those returned by {@link DatabaseInstanceEngine.mariaDb}).
 */
export class MariaDbEngineVersion {
  /** Version "10.0" (only a major version, without a specific minor version). */
  public static readonly VER_10_0 = MariaDbEngineVersion.of('10.0', '10.0');
  /** Version "10.0.17". */
  public static readonly VER_10_0_17 = MariaDbEngineVersion.of('10.0.17', '10.0');
  /** Version "10.0.24". */
  public static readonly VER_10_0_24 = MariaDbEngineVersion.of('10.0.24', '10.0');
  /** Version "10.0.28". */
  public static readonly VER_10_0_28 = MariaDbEngineVersion.of('10.0.28', '10.0');
  /** Version "10.0.31". */
  public static readonly VER_10_0_31 = MariaDbEngineVersion.of('10.0.31', '10.0');
  /** Version "10.0.32". */
  public static readonly VER_10_0_32 = MariaDbEngineVersion.of('10.0.32', '10.0');
  /** Version "10.0.34". */
  public static readonly VER_10_0_34 = MariaDbEngineVersion.of('10.0.34', '10.0');
  /** Version "10.0.35". */
  public static readonly VER_10_0_35 = MariaDbEngineVersion.of('10.0.35', '10.0');

  /** Version "10.1" (only a major version, without a specific minor version). */
  public static readonly VER_10_1 = MariaDbEngineVersion.of('10.1', '10.1');
  /** Version "10.1.14". */
  public static readonly VER_10_1_14 = MariaDbEngineVersion.of('10.1.14', '10.1');
  /** Version "10.1.19". */
  public static readonly VER_10_1_19 = MariaDbEngineVersion.of('10.1.19', '10.1');
  /** Version "10.1.23". */
  public static readonly VER_10_1_23 = MariaDbEngineVersion.of('10.1.23', '10.1');
  /** Version "10.1.26". */
  public static readonly VER_10_1_26 = MariaDbEngineVersion.of('10.1.26', '10.1');
  /** Version "10.1.31". */
  public static readonly VER_10_1_31 = MariaDbEngineVersion.of('10.1.31', '10.1');
  /** Version "10.1.34". */
  public static readonly VER_10_1_34 = MariaDbEngineVersion.of('10.1.34', '10.1');

  /** Version "10.2" (only a major version, without a specific minor version). */
  public static readonly VER_10_2 = MariaDbEngineVersion.of('10.2', '10.2');
  /** Version "10.2.11". */
  public static readonly VER_10_2_11 = MariaDbEngineVersion.of('10.2.11', '10.2');
  /** Version "10.2.12". */
  public static readonly VER_10_2_12 = MariaDbEngineVersion.of('10.2.12', '10.2');
  /** Version "10.2.15". */
  public static readonly VER_10_2_15 = MariaDbEngineVersion.of('10.2.15', '10.2');
  /** Version "10.2.21". */
  public static readonly VER_10_2_21 = MariaDbEngineVersion.of('10.2.21', '10.2');

  /** Version "10.3" (only a major version, without a specific minor version). */
  public static readonly VER_10_3 = MariaDbEngineVersion.of('10.3', '10.3');
  /** Version "10.3.8". */
  public static readonly VER_10_3_8 = MariaDbEngineVersion.of('10.3.8', '10.3');
  /** Version "10.3.13". */
  public static readonly VER_10_3_13 = MariaDbEngineVersion.of('10.3.13', '10.3');
  /** Version "10.3.20". */
  public static readonly VER_10_3_20 = MariaDbEngineVersion.of('10.3.20', '10.3');
  /** Version "10.3.23". */
  public static readonly VER_10_3_23 = MariaDbEngineVersion.of('10.3.23', '10.3');

  /** Version "10.4" (only a major version, without a specific minor version). */
  public static readonly VER_10_4 = MariaDbEngineVersion.of('10.4', '10.4');
  /** Version "10.4.8". */
  public static readonly VER_10_4_8 = MariaDbEngineVersion.of('10.4.8', '10.4');
  /** Version "10.4.13". */
  public static readonly VER_10_4_13 = MariaDbEngineVersion.of('10.4.13', '10.4');

  /**
   * Create a new MariaDbEngineVersion with an arbitrary version.
   *
   * @param mariaDbFullVersion the full version string,
   *   for example "10.5.28"
   * @param mariaDbMajorVersion the major version of the engine,
   *   for example "10.5"
   */
  public static of(mariaDbFullVersion: string, mariaDbMajorVersion: string): MariaDbEngineVersion {
    return new MariaDbEngineVersion(mariaDbFullVersion, mariaDbMajorVersion);
  }

  /** The full version string, for example, "10.5.28". */
  public readonly mariaDbFullVersion: string;
  /** The major version of the engine, for example, "10.5". */
  public readonly mariaDbMajorVersion: string;

  private constructor(mariaDbFullVersion: string, mariaDbMajorVersion: string) {
    this.mariaDbFullVersion = mariaDbFullVersion;
    this.mariaDbMajorVersion = mariaDbMajorVersion;
  }
}

/**
 * Properties for MariaDB instance engines.
 * Used in {@link DatabaseInstanceEngine.mariaDb}.
 */
export interface MariaDbInstanceEngineProps {
  /** The exact version of the engine to use. */
  readonly version: MariaDbEngineVersion;
}

class MariaDbInstanceEngine extends InstanceEngineBase {
  constructor(version?: MariaDbEngineVersion) {
    super({
      engineType: 'mariadb',
      singleUserRotationApplication: secretsmanager.SecretRotationApplication.MARIADB_ROTATION_SINGLE_USER,
      multiUserRotationApplication: secretsmanager.SecretRotationApplication.MARIADB_ROTATION_MULTI_USER,
      version: version
        ? {
          fullVersion: version.mariaDbFullVersion,
          majorVersion: version.mariaDbMajorVersion,
        }
        : undefined,
    });
  }
}

/**
 * The versions for the MySQL instance engines
 * (those returned by {@link DatabaseInstanceEngine.mysql}).
 */
export class MysqlEngineVersion {
  /** Version "5.5" (only a major version, without a specific minor version). */
  public static readonly VER_5_5 = MysqlEngineVersion.of('5.5', '5.5');
  /** Version "5.5.46". */
  public static readonly VER_5_5_46 = MysqlEngineVersion.of('5.5.46', '5.5');
  /** Version "5.5.53". */
  public static readonly VER_5_5_53 = MysqlEngineVersion.of('5.5.53', '5.5');
  /** Version "5.5.57". */
  public static readonly VER_5_5_57 = MysqlEngineVersion.of('5.5.57', '5.5');
  /** Version "5.5.59". */
  public static readonly VER_5_5_59 = MysqlEngineVersion.of('5.5.59', '5.5');
  /** Version "5.5.61". */
  public static readonly VER_5_5_61 = MysqlEngineVersion.of('5.5.61', '5.5');

  /** Version "5.6" (only a major version, without a specific minor version). */
  public static readonly VER_5_6 = MysqlEngineVersion.of('5.6', '5.6');
  /** Version "5.6.34". */
  public static readonly VER_5_6_34 = MysqlEngineVersion.of('5.6.34', '5.6');
  /** Version "5.6.35". */
  public static readonly VER_5_6_35 = MysqlEngineVersion.of('5.6.35', '5.6');
  /** Version "5.6.37". */
  public static readonly VER_5_6_37 = MysqlEngineVersion.of('5.6.37', '5.6');
  /** Version "5.6.39". */
  public static readonly VER_5_6_39 = MysqlEngineVersion.of('5.6.39', '5.6');
  /** Version "5.6.40". */
  public static readonly VER_5_6_40 = MysqlEngineVersion.of('5.6.40', '5.6');
  /** Version "5.6.41". */
  public static readonly VER_5_6_41 = MysqlEngineVersion.of('5.6.41', '5.6');
  /** Version "5.6.43". */
  public static readonly VER_5_6_43 = MysqlEngineVersion.of('5.6.43', '5.6');
  /** Version "5.6.44". */
  public static readonly VER_5_6_44 = MysqlEngineVersion.of('5.6.44', '5.6');
  /** Version "5.6.46". */
  public static readonly VER_5_6_46 = MysqlEngineVersion.of('5.6.46', '5.6');
  /** Version "5.6.48". */
  public static readonly VER_5_6_48 = MysqlEngineVersion.of('5.6.48', '5.6');

  /** Version "5.7" (only a major version, without a specific minor version). */
  public static readonly VER_5_7 = MysqlEngineVersion.of('5.7', '5.7');
  /** Version "5.7.16". */
  public static readonly VER_5_7_16 = MysqlEngineVersion.of('5.7.16', '5.7');
  /** Version "5.7.17". */
  public static readonly VER_5_7_17 = MysqlEngineVersion.of('5.7.17', '5.7');
  /** Version "5.7.19". */
  public static readonly VER_5_7_19 = MysqlEngineVersion.of('5.7.19', '5.7');
  /** Version "5.7.21". */
  public static readonly VER_5_7_21 = MysqlEngineVersion.of('5.7.21', '5.7');
  /** Version "5.7.22". */
  public static readonly VER_5_7_22 = MysqlEngineVersion.of('5.7.22', '5.7');
  /** Version "5.7.23". */
  public static readonly VER_5_7_23 = MysqlEngineVersion.of('5.7.23', '5.7');
  /** Version "5.7.24". */
  public static readonly VER_5_7_24 = MysqlEngineVersion.of('5.7.24', '5.7');
  /** Version "5.7.25". */
  public static readonly VER_5_7_25 = MysqlEngineVersion.of('5.7.25', '5.7');
  /** Version "5.7.26". */
  public static readonly VER_5_7_26 = MysqlEngineVersion.of('5.7.26', '5.7');
  /** Version "5.7.28". */
  public static readonly VER_5_7_28 = MysqlEngineVersion.of('5.7.28', '5.7');
  /** Version "5.7.30". */
  public static readonly VER_5_7_30 = MysqlEngineVersion.of('5.7.30', '5.7');

  /** Version "8.0" (only a major version, without a specific minor version). */
  public static readonly VER_8_0 = MysqlEngineVersion.of('8.0', '8.0');
  /** Version "8.0.11". */
  public static readonly VER_8_0_11 = MysqlEngineVersion.of('8.0.11', '8.0');
  /** Version "8.0.13". */
  public static readonly VER_8_0_13 = MysqlEngineVersion.of('8.0.13', '8.0');
  /** Version "8.0.15". */
  public static readonly VER_8_0_15 = MysqlEngineVersion.of('8.0.15', '8.0');
  /** Version "8.0.16". */
  public static readonly VER_8_0_16 = MysqlEngineVersion.of('8.0.16', '8.0');
  /** Version "8.0.17". */
  public static readonly VER_8_0_17 = MysqlEngineVersion.of('8.0.17', '8.0');
  /** Version "8.0.19". */
  public static readonly VER_8_0_19 = MysqlEngineVersion.of('8.0.19', '8.0');

  /**
   * Create a new MysqlEngineVersion with an arbitrary version.
   *
   * @param mysqlFullVersion the full version string,
   *   for example "8.1.43"
   * @param mysqlMajorVersion the major version of the engine,
   *   for example "8.1"
   */
  public static of(mysqlFullVersion: string, mysqlMajorVersion: string): MysqlEngineVersion {
    return new MysqlEngineVersion(mysqlFullVersion, mysqlMajorVersion);
  }

  /** The full version string, for example, "10.5.28". */
  public readonly mysqlFullVersion: string;
  /** The major version of the engine, for example, "10.5". */
  public readonly mysqlMajorVersion: string;

  private constructor(mysqlFullVersion: string, mysqlMajorVersion: string) {
    this.mysqlFullVersion = mysqlFullVersion;
    this.mysqlMajorVersion = mysqlMajorVersion;
  }
}

/**
 * Properties for MySQL instance engines.
 * Used in {@link DatabaseInstanceEngine.mysql}.
 */
export interface MySqlInstanceEngineProps {
  /** The exact version of the engine to use. */
  readonly version: MysqlEngineVersion;
}

class MySqlInstanceEngine extends InstanceEngineBase {
  constructor(version?: MysqlEngineVersion) {
    super({
      engineType: 'mysql',
      singleUserRotationApplication: secretsmanager.SecretRotationApplication.MYSQL_ROTATION_SINGLE_USER,
      multiUserRotationApplication: secretsmanager.SecretRotationApplication.MYSQL_ROTATION_MULTI_USER,
      version: version
        ? {
          fullVersion: version.mysqlFullVersion,
          majorVersion: version.mysqlMajorVersion,
        }
        : undefined,
    });
  }
}

/**
 * The versions for the PostgreSQL instance engines
 * (those returned by {@link DatabaseInstanceEngine.postgres}).
 */
export class PostgresEngineVersion {
  /** Version "9.5" (only a major version, without a specific minor version). */
  public static readonly VER_9_5 = PostgresEngineVersion.of('9.5', '9.5');
  /** Version "9.5.2". */
  public static readonly VER_9_5_2 = PostgresEngineVersion.of('9.5.2', '9.5');
  /** Version "9.5.4". */
  public static readonly VER_9_5_4 = PostgresEngineVersion.of('9.5.4', '9.5');
  /** Version "9.5.6". */
  public static readonly VER_9_5_6 = PostgresEngineVersion.of('9.5.6', '9.5');
  /** Version "9.5.7". */
  public static readonly VER_9_5_7 = PostgresEngineVersion.of('9.5.7', '9.5');
  /** Version "9.5.9". */
  public static readonly VER_9_5_9 = PostgresEngineVersion.of('9.5.9', '9.5');
  /** Version "9.5.10". */
  public static readonly VER_9_5_10 = PostgresEngineVersion.of('9.5.10', '9.5');
  /** Version "9.5.12". */
  public static readonly VER_9_5_12 = PostgresEngineVersion.of('9.5.12', '9.5');
  /** Version "9.5.13". */
  public static readonly VER_9_5_13 = PostgresEngineVersion.of('9.5.13', '9.5');
  /** Version "9.5.14". */
  public static readonly VER_9_5_14 = PostgresEngineVersion.of('9.5.14', '9.5');
  /** Version "9.5.15". */
  public static readonly VER_9_5_15 = PostgresEngineVersion.of('9.5.15', '9.5');
  /** Version "9.5.16". */
  public static readonly VER_9_5_16 = PostgresEngineVersion.of('9.5.16', '9.5');
  /** Version "9.5.18". */
  public static readonly VER_9_5_18 = PostgresEngineVersion.of('9.5.18', '9.5');
  /** Version "9.5.19". */
  public static readonly VER_9_5_19 = PostgresEngineVersion.of('9.5.19', '9.5');
  /** Version "9.5.20". */
  public static readonly VER_9_5_20 = PostgresEngineVersion.of('9.5.20', '9.5');
  /** Version "9.5.21". */
  public static readonly VER_9_5_21 = PostgresEngineVersion.of('9.5.21', '9.5');
  /** Version "9.5.22". */
  public static readonly VER_9_5_22 = PostgresEngineVersion.of('9.5.22', '9.5');

  /** Version "9.6" (only a major version, without a specific minor version). */
  public static readonly VER_9_6 = PostgresEngineVersion.of('9.6', '9.6');
  /** Version "9.6.1". */
  public static readonly VER_9_6_1 = PostgresEngineVersion.of('9.6.1', '9.6');
  /** Version "9.6.2". */
  public static readonly VER_9_6_2 = PostgresEngineVersion.of('9.6.2', '9.6');
  /** Version "9.6.3". */
  public static readonly VER_9_6_3 = PostgresEngineVersion.of('9.6.3', '9.6');
  /** Version "9.6.5". */
  public static readonly VER_9_6_5 = PostgresEngineVersion.of('9.6.5', '9.6');
  /** Version "9.6.6". */
  public static readonly VER_9_6_6 = PostgresEngineVersion.of('9.6.6', '9.6');
  /** Version "9.6.8". */
  public static readonly VER_9_6_8 = PostgresEngineVersion.of('9.6.8', '9.6');
  /** Version "9.6.9". */
  public static readonly VER_9_6_9 = PostgresEngineVersion.of('9.6.9', '9.6');
  /** Version "9.6.10". */
  public static readonly VER_9_6_10 = PostgresEngineVersion.of('9.6.10', '9.6');
  /** Version "9.6.11". */
  public static readonly VER_9_6_11 = PostgresEngineVersion.of('9.6.11', '9.6');
  /** Version "9.6.12". */
  public static readonly VER_9_6_12 = PostgresEngineVersion.of('9.6.12', '9.6');
  /** Version "9.6.14". */
  public static readonly VER_9_6_14 = PostgresEngineVersion.of('9.6.14', '9.6');
  /** Version "9.6.15". */
  public static readonly VER_9_6_15 = PostgresEngineVersion.of('9.6.15', '9.6');
  /** Version "9.6.16". */
  public static readonly VER_9_6_16 = PostgresEngineVersion.of('9.6.16', '9.6');
  /** Version "9.6.17". */
  public static readonly VER_9_6_17 = PostgresEngineVersion.of('9.6.17', '9.6');
  /** Version "9.6.18". */
  public static readonly VER_9_6_18 = PostgresEngineVersion.of('9.6.18', '9.6');

  /** Version "10" (only a major version, without a specific minor version). */
  public static readonly VER_10 = PostgresEngineVersion.of('10', '10');
  /** Version "10.1". */
  public static readonly VER_10_1 = PostgresEngineVersion.of('10.1', '10');
  /** Version "10.3". */
  public static readonly VER_10_3 = PostgresEngineVersion.of('10.3', '10');
  /** Version "10.4". */
  public static readonly VER_10_4 = PostgresEngineVersion.of('10.4', '10');
  /** Version "10.5". */
  public static readonly VER_10_5 = PostgresEngineVersion.of('10.5', '10');
  /** Version "10.6". */
  public static readonly VER_10_6 = PostgresEngineVersion.of('10.6', '10');
  /** Version "10.7". */
  public static readonly VER_10_7 = PostgresEngineVersion.of('10.7', '10');
  /** Version "10.9". */
  public static readonly VER_10_9 = PostgresEngineVersion.of('10.9', '10');
  /** Version "10.10". */
  public static readonly VER_10_10 = PostgresEngineVersion.of('10.10', '10');
  /** Version "10.11". */
  public static readonly VER_10_11 = PostgresEngineVersion.of('10.11', '10');
  /** Version "10.12". */
  public static readonly VER_10_12 = PostgresEngineVersion.of('10.12', '10');
  /** Version "10.13". */
  public static readonly VER_10_13 = PostgresEngineVersion.of('10.13', '10');

  /** Version "11" (only a major version, without a specific minor version). */
  public static readonly VER_11 = PostgresEngineVersion.of('11', '11');
  /** Version "11.1". */
  public static readonly VER_11_1 = PostgresEngineVersion.of('11.1', '11');
  /** Version "11.2". */
  public static readonly VER_11_2 = PostgresEngineVersion.of('11.2', '11');
  /** Version "11.4". */
  public static readonly VER_11_4 = PostgresEngineVersion.of('11.4', '11');
  /** Version "11.5". */
  public static readonly VER_11_5 = PostgresEngineVersion.of('11.5', '11');
  /** Version "11.6". */
  public static readonly VER_11_6 = PostgresEngineVersion.of('11.6', '11');
  /** Version "11.7". */
  public static readonly VER_11_7 = PostgresEngineVersion.of('11.7', '11');
  /** Version "11.8". */
  public static readonly VER_11_8 = PostgresEngineVersion.of('11.8', '11');

  /** Version "12" (only a major version, without a specific minor version). */
  public static readonly VER_12 = PostgresEngineVersion.of('12', '12');
  /** Version "12.2". */
  public static readonly VER_12_2 = PostgresEngineVersion.of('12.2', '12');
  /** Version "12.3". */
  public static readonly VER_12_3 = PostgresEngineVersion.of('12.3', '12');

  /**
   * Create a new PostgresEngineVersion with an arbitrary version.
   *
   * @param postgresFullVersion the full version string,
   *   for example "13.11"
   * @param postgresMajorVersion the major version of the engine,
   *   for example "13"
   */
  public static of(postgresFullVersion: string, postgresMajorVersion: string): PostgresEngineVersion {
    return new PostgresEngineVersion(postgresFullVersion, postgresMajorVersion);
  }

  /** The full version string, for example, "13.11". */
  public readonly postgresFullVersion: string;
  /** The major version of the engine, for example, "13". */
  public readonly postgresMajorVersion: string;

  private constructor(postgresFullVersion: string, postgresMajorVersion: string) {
    this.postgresFullVersion = postgresFullVersion;
    this.postgresMajorVersion = postgresMajorVersion;
  }
}

/**
 * Properties for PostgreSQL instance engines.
 * Used in {@link DatabaseInstanceEngine.postgres}.
 */
export interface PostgresInstanceEngineProps {
  /** The exact version of the engine to use. */
  readonly version: PostgresEngineVersion;
}

/**
 * The instance engine for PostgreSQL.
 */
class PostgresInstanceEngine extends InstanceEngineBase {
  constructor(version?: PostgresEngineVersion) {
    super({
      engineType: 'postgres',
      singleUserRotationApplication: secretsmanager.SecretRotationApplication.POSTGRES_ROTATION_SINGLE_USER,
      multiUserRotationApplication: secretsmanager.SecretRotationApplication.POSTGRES_ROTATION_MULTI_USER,
      version: version
        ? {
          fullVersion: version.postgresFullVersion,
          majorVersion: version.postgresMajorVersion,
        }
        : undefined,
    });
  }
}

/**
 * The versions for the legacy Oracle instance engines
 * (those returned by {@link DatabaseInstanceEngine.oracleSe}
 * and {@link DatabaseInstanceEngine.oracleSe1}).
 * Note: RDS will stop allowing creating new databases with this version in August 2020.
 */
export class OracleLegacyEngineVersion {
  /** Version "11.2" (only a major version, without a specific minor version). */
  public static readonly VER_11_2 = OracleLegacyEngineVersion.of('11.2', '11.2');
  /** Version "11.2.0.2.v2". */
  public static readonly VER_11_2_0_2_V2 = OracleLegacyEngineVersion.of('11.2.0.2.v2', '11.2');
  /** Version "11.2.0.4.v1". */
  public static readonly VER_11_2_0_4_V1 = OracleLegacyEngineVersion.of('11.2.0.4.v1', '11.2');
  /** Version "11.2.0.4.v3". */
  public static readonly VER_11_2_0_4_V3 = OracleLegacyEngineVersion.of('11.2.0.4.v3', '11.2');
  /** Version "11.2.0.4.v4". */
  public static readonly VER_11_2_0_4_V4 = OracleLegacyEngineVersion.of('11.2.0.4.v4', '11.2');
  /** Version "11.2.0.4.v5". */
  public static readonly VER_11_2_0_4_V5 = OracleLegacyEngineVersion.of('11.2.0.4.v5', '11.2');
  /** Version "11.2.0.4.v6". */
  public static readonly VER_11_2_0_4_V6 = OracleLegacyEngineVersion.of('11.2.0.4.v6', '11.2');
  /** Version "11.2.0.4.v7". */
  public static readonly VER_11_2_0_4_V7 = OracleLegacyEngineVersion.of('11.2.0.4.v7', '11.2');
  /** Version "11.2.0.4.v8". */
  public static readonly VER_11_2_0_4_V8 = OracleLegacyEngineVersion.of('11.2.0.4.v8', '11.2');
  /** Version "11.2.0.4.v9". */
  public static readonly VER_11_2_0_4_V9 = OracleLegacyEngineVersion.of('11.2.0.4.v9', '11.2');
  /** Version "11.2.0.4.v10". */
  public static readonly VER_11_2_0_4_V10 = OracleLegacyEngineVersion.of('11.2.0.4.v10', '11.2');
  /** Version "11.2.0.4.v11". */
  public static readonly VER_11_2_0_4_V11 = OracleLegacyEngineVersion.of('11.2.0.4.v11', '11.2');
  /** Version "11.2.0.4.v12". */
  public static readonly VER_11_2_0_4_V12 = OracleLegacyEngineVersion.of('11.2.0.4.v12', '11.2');
  /** Version "11.2.0.4.v13". */
  public static readonly VER_11_2_0_4_V13 = OracleLegacyEngineVersion.of('11.2.0.4.v13', '11.2');
  /** Version "11.2.0.4.v14". */
  public static readonly VER_11_2_0_4_V14 = OracleLegacyEngineVersion.of('11.2.0.4.v14', '11.2');
  /** Version "11.2.0.4.v15". */
  public static readonly VER_11_2_0_4_V15 = OracleLegacyEngineVersion.of('11.2.0.4.v15', '11.2');
  /** Version "11.2.0.4.v16". */
  public static readonly VER_11_2_0_4_V16 = OracleLegacyEngineVersion.of('11.2.0.4.v16', '11.2');
  /** Version "11.2.0.4.v17". */
  public static readonly VER_11_2_0_4_V17 = OracleLegacyEngineVersion.of('11.2.0.4.v17', '11.2');
  /** Version "11.2.0.4.v18". */
  public static readonly VER_11_2_0_4_V18 = OracleLegacyEngineVersion.of('11.2.0.4.v18', '11.2');
  /** Version "11.2.0.4.v19". */
  public static readonly VER_11_2_0_4_V19 = OracleLegacyEngineVersion.of('11.2.0.4.v19', '11.2');
  /** Version "11.2.0.4.v20". */
  public static readonly VER_11_2_0_4_V20 = OracleLegacyEngineVersion.of('11.2.0.4.v20', '11.2');
  /** Version "11.2.0.4.v21". */
  public static readonly VER_11_2_0_4_V21 = OracleLegacyEngineVersion.of('11.2.0.4.v21', '11.2');
  /** Version "11.2.0.4.v22". */
  public static readonly VER_11_2_0_4_V22 = OracleLegacyEngineVersion.of('11.2.0.4.v22', '11.2');
  /** Version "11.2.0.4.v23". */
  public static readonly VER_11_2_0_4_V23 = OracleLegacyEngineVersion.of('11.2.0.4.v23', '11.2');
  /** Version "11.2.0.4.v24". */
  public static readonly VER_11_2_0_4_V24 = OracleLegacyEngineVersion.of('11.2.0.4.v24', '11.2');

  private static of(oracleLegacyFullVersion: string, oracleLegacyMajorVersion: string): OracleLegacyEngineVersion {
    return new OracleLegacyEngineVersion(oracleLegacyFullVersion, oracleLegacyMajorVersion);
  }

  /** The full version string, for example, "11.2.0.4.v24". */
  public readonly oracleLegacyFullVersion: string;
  /** The major version of the engine, for example, "11.2". */
  public readonly oracleLegacyMajorVersion: string;

  private constructor(oracleLegacyFullVersion: string, oracleLegacyMajorVersion: string) {
    this.oracleLegacyFullVersion = oracleLegacyFullVersion;
    this.oracleLegacyMajorVersion = oracleLegacyMajorVersion;
  }
}

/**
 * The versions for the Oracle instance engines
 * (those returned by {@link DatabaseInstanceEngine.oracleSe2} and
 * {@link DatabaseInstanceEngine.oracleEe}).
 */
export class OracleEngineVersion {
  /** Version "12.1" (only a major version, without a specific minor version). */
  public static readonly VER_12_1 = OracleEngineVersion.of('12.1', '12.1');
  /** Version "12.1.0.2.v1". */
  public static readonly VER_12_1_0_2_V1 = OracleEngineVersion.of('12.1.0.2.v1', '12.1');
  /** Version "12.1.0.2.v2". */
  public static readonly VER_12_1_0_2_V2 = OracleEngineVersion.of('12.1.0.2.v2', '12.1');
  /** Version "12.1.0.2.v3". */
  public static readonly VER_12_1_0_2_V3 = OracleEngineVersion.of('12.1.0.2.v3', '12.1');
  /** Version "12.1.0.2.v4". */
  public static readonly VER_12_1_0_2_V4 = OracleEngineVersion.of('12.1.0.2.v4', '12.1');
  /** Version "12.1.0.2.v5". */
  public static readonly VER_12_1_0_2_V5 = OracleEngineVersion.of('12.1.0.2.v5', '12.1');
  /** Version "12.1.0.2.v6". */
  public static readonly VER_12_1_0_2_V6 = OracleEngineVersion.of('12.1.0.2.v6', '12.1');
  /** Version "12.1.0.2.v7". */
  public static readonly VER_12_1_0_2_V7 = OracleEngineVersion.of('12.1.0.2.v7', '12.1');
  /** Version "12.1.0.2.v8". */
  public static readonly VER_12_1_0_2_V8 = OracleEngineVersion.of('12.1.0.2.v8', '12.1');
  /** Version "12.1.0.2.v9". */
  public static readonly VER_12_1_0_2_V9 = OracleEngineVersion.of('12.1.0.2.v9', '12.1');
  /** Version "12.1.0.2.v10". */
  public static readonly VER_12_1_0_2_V10 = OracleEngineVersion.of('12.1.0.2.v10', '12.1');
  /** Version "12.1.0.2.v11". */
  public static readonly VER_12_1_0_2_V11 = OracleEngineVersion.of('12.1.0.2.v11', '12.1');
  /** Version "12.1.0.2.v12". */
  public static readonly VER_12_1_0_2_V12 = OracleEngineVersion.of('12.1.0.2.v12', '12.1');
  /** Version "12.1.0.2.v13". */
  public static readonly VER_12_1_0_2_V13 = OracleEngineVersion.of('12.1.0.2.v13', '12.1');
  /** Version "12.1.0.2.v14". */
  public static readonly VER_12_1_0_2_V14 = OracleEngineVersion.of('12.1.0.2.v14', '12.1');
  /** Version "12.1.0.2.v15". */
  public static readonly VER_12_1_0_2_V15 = OracleEngineVersion.of('12.1.0.2.v15', '12.1');
  /** Version "12.1.0.2.v16". */
  public static readonly VER_12_1_0_2_V16 = OracleEngineVersion.of('12.1.0.2.v16', '12.1');
  /** Version "12.1.0.2.v17". */
  public static readonly VER_12_1_0_2_V17 = OracleEngineVersion.of('12.1.0.2.v17', '12.1');
  /** Version "12.1.0.2.v18". */
  public static readonly VER_12_1_0_2_V18 = OracleEngineVersion.of('12.1.0.2.v18', '12.1');
  /** Version "12.1.0.2.v19". */
  public static readonly VER_12_1_0_2_V19 = OracleEngineVersion.of('12.1.0.2.v19', '12.1');
  /** Version "12.1.0.2.v20". */
  public static readonly VER_12_1_0_2_V20 = OracleEngineVersion.of('12.1.0.2.v20', '12.1');

  /** Version "12.2" (only a major version, without a specific minor version). */
  public static readonly VER_12_2 = OracleEngineVersion.of('12.2', '12.2');
  /** Version "12.2.0.1.ru-2018-10.rur-2018-10.r1". */
  public static readonly VER_12_2_0_1_2018_10_R1 = OracleEngineVersion.of('12.2.0.1.ru-2018-10.rur-2018-10.r1', '12.2');
  /** Version "12.2.0.1.ru-2019-01.rur-2019-01.r1". */
  public static readonly VER_12_2_0_1_2019_01_R1 = OracleEngineVersion.of('12.2.0.1.ru-2019-01.rur-2019-01.r1', '12.2');
  /** Version "12.2.0.1.ru-2019-04.rur-2019-04.r1". */
  public static readonly VER_12_2_0_1_2019_04_R1 = OracleEngineVersion.of('12.2.0.1.ru-2019-04.rur-2019-04.r1', '12.2');
  /** Version "12.2.0.1.ru-2019-07.rur-2019-07.r1". */
  public static readonly VER_12_2_0_1_2019_07_R1 = OracleEngineVersion.of('12.2.0.1.ru-2019-07.rur-2019-07.r1', '12.2');
  /** Version "12.2.0.1.ru-2019-10.rur-2019-10.r1". */
  public static readonly VER_12_2_0_1_2019_10_R1 = OracleEngineVersion.of('12.2.0.1.ru-2019-10.rur-2019-10.r1', '12.2');
  /** Version "12.2.0.1.ru-2020-01.rur-2020-01.r1". */
  public static readonly VER_12_2_0_1_2020_01_R1 = OracleEngineVersion.of('12.2.0.1.ru-2020-01.rur-2020-01.r1', '12.2');
  /** Version "12.2.0.1.ru-2020-04.rur-2020-04.r1". */
  public static readonly VER_12_2_0_1_2020_04_R1 = OracleEngineVersion.of('12.2.0.1.ru-2020-04.rur-2020-04.r1', '12.2');

  /** Version "18" (only a major version, without a specific minor version). */
  public static readonly VER_18 = OracleEngineVersion.of('18', '18');
  /** Version "18.0.0.0.ru-2019-07.rur-2019-07.r1". */
  public static readonly VER_18_0_0_0_2019_07_R1 = OracleEngineVersion.of('18.0.0.0.ru-2019-07.rur-2019-07.r1', '18');
  /** Version "18.0.0.0.ru-2019-10.rur-2019-10.r1". */
  public static readonly VER_18_0_0_0_2019_10_R1 = OracleEngineVersion.of('18.0.0.0.ru-2019-10.rur-2019-10.r1', '18');
  /** Version "18.0.0.0.ru-2020-01.rur-2020-01.r1". */
  public static readonly VER_18_0_0_0_2020_01_R1 = OracleEngineVersion.of('18.0.0.0.ru-2020-01.rur-2020-01.r1', '18');
  /** Version "18.0.0.0.ru-2020-04.rur-2020-04.r1". */
  public static readonly VER_18_0_0_0_2020_04_R1 = OracleEngineVersion.of('18.0.0.0.ru-2020-04.rur-2020-04.r1', '18');

  /** Version "19" (only a major version, without a specific minor version). */
  public static readonly VER_19 = OracleEngineVersion.of('19', '19');
  /** Version "19.0.0.0.ru-2019-07.rur-2019-07.r1". */
  public static readonly VER_19_0_0_0_2019_07_R1 = OracleEngineVersion.of('19.0.0.0.ru-2019-07.rur-2019-07.r1', '19');
  /** Version "19.0.0.0.ru-2019-10.rur-2019-10.r1". */
  public static readonly VER_19_0_0_0_2019_10_R1 = OracleEngineVersion.of('19.0.0.0.ru-2019-10.rur-2019-10.r1', '19');
  /** Version "19.0.0.0.ru-2020-01.rur-2020-01.r1". */
  public static readonly VER_19_0_0_0_2020_01_R1 = OracleEngineVersion.of('19.0.0.0.ru-2020-01.rur-2020-01.r1', '19');
  /** Version "19.0.0.0.ru-2020-04.rur-2020-04.r1". */
  public static readonly VER_19_0_0_0_2020_04_R1 = OracleEngineVersion.of('19.0.0.0.ru-2020-04.rur-2020-04.r1', '19');

  /**
   * Creates a new OracleEngineVersion with an arbitrary version.
   *
   * @param oracleFullVersion the full version string,
   *   for example "19.0.0.0.ru-2019-10.rur-2019-10.r1"
   * @param oracleMajorVersion the major version of the engine,
   *   for example "19"
   */
  public static of(oracleFullVersion: string, oracleMajorVersion: string): OracleEngineVersion {
    return new OracleEngineVersion(oracleFullVersion, oracleMajorVersion);
  }

  /** The full version string, for example, "19.0.0.0.ru-2019-10.rur-2019-10.r1". */
  public readonly oracleFullVersion: string;
  /** The major version of the engine, for example, "19". */
  public readonly oracleMajorVersion: string;

  private constructor(oracleFullVersion: string, oracleMajorVersion: string) {
    this.oracleFullVersion = oracleFullVersion;
    this.oracleMajorVersion = oracleMajorVersion;
  }
}

interface OracleInstanceEngineBaseProps {
  readonly engineType: string;
  readonly version?: EngineVersion;
}

abstract class OracleInstanceEngineBase extends InstanceEngineBase {
  constructor(props: OracleInstanceEngineBaseProps) {
    super({
      ...props,
      singleUserRotationApplication: secretsmanager.SecretRotationApplication.ORACLE_ROTATION_SINGLE_USER,
      multiUserRotationApplication: secretsmanager.SecretRotationApplication.ORACLE_ROTATION_MULTI_USER,
      parameterGroupFamily: props.version ? `${props.engineType}-${props.version.majorVersion}` : undefined,
    });
  }
}

interface OracleInstanceEngineProps {
  /** The exact version of the engine to use. */
  readonly version: OracleEngineVersion;
}

/**
 * Properties for Oracle Standard Edition instance engines.
 * Used in {@link DatabaseInstanceEngine.oracleSe}.
 */
export interface OracleSeInstanceEngineProps {
  /** The exact version of the engine to use. */
  readonly version: OracleLegacyEngineVersion;
}

class OracleSeInstanceEngine extends OracleInstanceEngineBase {
  constructor(version?: OracleLegacyEngineVersion) {
    super({
      engineType: 'oracle-se',
      version: version
        ? {
          fullVersion: version.oracleLegacyFullVersion,
          majorVersion: version.oracleLegacyMajorVersion,
        }
        : {
          majorVersion: '11.2',
        },
    });
  }
}

/**
 * Properties for Oracle Standard Edition 1 instance engines.
 * Used in {@link DatabaseInstanceEngine.oracleSe1}.
 */
export interface OracleSe1InstanceEngineProps {
  /** The exact version of the engine to use. */
  readonly version: OracleLegacyEngineVersion;
}

class OracleSe1InstanceEngine extends OracleInstanceEngineBase {
  constructor(version?: OracleLegacyEngineVersion) {
    super({
      engineType: 'oracle-se1',
      version: version
        ? {
          fullVersion: version.oracleLegacyFullVersion,
          majorVersion: version.oracleLegacyMajorVersion,
        }
        : {
          majorVersion: '11.2',
        },
    });
  }
}

/**
 * Properties for Oracle Standard Edition 2 instance engines.
 * Used in {@link DatabaseInstanceEngine.oracleSe2}.
 */
export interface OracleSe2InstanceEngineProps extends OracleInstanceEngineProps {
}

class OracleSe2InstanceEngine extends OracleInstanceEngineBase {
  constructor(version?: OracleEngineVersion) {
    super({
      engineType: 'oracle-se2',
      version: version
        ? {
          fullVersion: version.oracleFullVersion,
          majorVersion: version.oracleMajorVersion,
        }
        : undefined,
    });
  }
}

/**
 * Properties for Oracle Enterprise Edition instance engines.
 * Used in {@link DatabaseInstanceEngine.oracleEe}.
 */
export interface OracleEeInstanceEngineProps extends OracleInstanceEngineProps {
}

class OracleEeInstanceEngine extends OracleInstanceEngineBase {
  constructor(version?: OracleEngineVersion) {
    super({
      engineType: 'oracle-ee',
      version: version
        ? {
          fullVersion: version.oracleFullVersion,
          majorVersion: version.oracleMajorVersion,
        }
        : undefined,
    });
  }
}

/**
 * The versions for the SQL Server instance engines
 * (those returned by {@link DatabaseInstanceEngine.sqlServerSe},
 * {@link DatabaseInstanceEngine.sqlServerEx}, {@link DatabaseInstanceEngine.sqlServerWeb}
 * and {@link DatabaseInstanceEngine.sqlServerEe}).
 */
export class SqlServerEngineVersion {
  /** Version "11.0" (only a major version, without a specific minor version). */
  public static readonly VER_11 = SqlServerEngineVersion.of('11.0', '11.0');
  /** Version "11.00.5058.0.v1". */
  public static readonly VER_11_00_5058_0_V1 = SqlServerEngineVersion.of('11.00.5058.0.v1', '11.0');
  /** Version "11.00.6020.0.v1". */
  public static readonly VER_11_00_6020_0_V1 = SqlServerEngineVersion.of('11.00.6020.0.v1', '11.0');
  /** Version "11.00.6594.0.v1". */
  public static readonly VER_11_00_6594_0_V1 = SqlServerEngineVersion.of('11.00.6594.0.v1', '11.0');
  /** Version "11.00.7462.6.v1". */
  public static readonly VER_11_00_7462_6_V1 = SqlServerEngineVersion.of('11.00.7462.6.v1', '11.0');
  /** Version "11.00.7493.4.v1". */
  public static readonly VER_11_00_7493_4_V1 = SqlServerEngineVersion.of('11.00.7493.4.v1', '11.0');

  /** Version "12.0" (only a major version, without a specific minor version). */
  public static readonly VER_12 = SqlServerEngineVersion.of('12.0', '12.0');
  /** Version "12.00.5000.0.v1". */
  public static readonly VER_12_00_5000_0_V1 = SqlServerEngineVersion.of('12.00.5000.0.v1', '12.0');
  /** Version "12.00.5546.0.v1". */
  public static readonly VER_12_00_5546_0_V1 = SqlServerEngineVersion.of('12.00.5546.0.v1', '12.0');
  /** Version "12.00.5571.0.v1". */
  public static readonly VER_12_00_5571_0_V1 = SqlServerEngineVersion.of('12.00.5571.0.v1', '12.0');
  /** Version "12.00.6293.0.v1". */
  public static readonly VER_12_00_6293_0_V1 = SqlServerEngineVersion.of('12.00.6293.0.v1', '12.0');
  /** Version "12.00.6329.1.v1". */
  public static readonly VER_12_00_6329_1_V1 = SqlServerEngineVersion.of('12.00.6329.1.v1', '12.0');

  /** Version "13.0" (only a major version, without a specific minor version). */
  public static readonly VER_13 = SqlServerEngineVersion.of('13.0', '13.0');
  /** Version "13.00.2164.0.v1". */
  public static readonly VER_13_00_2164_0_V1 = SqlServerEngineVersion.of('13.00.2164.0.v1', '13.0');
  /** Version "13.00.4422.0.v1". */
  public static readonly VER_13_00_4422_0_V1 = SqlServerEngineVersion.of('13.00.4422.0.v1', '13.0');
  /** Version "13.00.4451.0.v1". */
  public static readonly VER_13_00_4451_0_V1 = SqlServerEngineVersion.of('13.00.4451.0.v1', '13.0');
  /** Version "13.00.4466.4.v1". */
  public static readonly VER_13_00_4466_4_V1 = SqlServerEngineVersion.of('13.00.4466.4.v1', '13.0');
  /** Version "13.00.4522.0.v1". */
  public static readonly VER_13_00_4522_0_V1 = SqlServerEngineVersion.of('13.00.4522.0.v1', '13.0');
  /** Version "13.00.5216.0.v1". */
  public static readonly VER_13_00_5216_0_V1 = SqlServerEngineVersion.of('13.00.5216.0.v1', '13.0');
  /** Version "13.00.5292.0.v1". */
  public static readonly VER_13_00_5292_0_V1 = SqlServerEngineVersion.of('13.00.5292.0.v1', '13.0');
  /** Version "13.00.5366.0.v1". */
  public static readonly VER_13_00_5366_0_V1 = SqlServerEngineVersion.of('13.00.5366.0.v1', '13.0');
  /** Version "13.00.5426.0.v1". */
  public static readonly VER_13_00_5426_0_V1 = SqlServerEngineVersion.of('13.00.5426.0.v1', '13.0');
  /** Version "13.00.5598.27.v1". */
  public static readonly VER_13_00_5598_27_V1 = SqlServerEngineVersion.of('13.00.5598.27.v1', '13.0');

  /** Version "14.0" (only a major version, without a specific minor version). */
  public static readonly VER_14 = SqlServerEngineVersion.of('14.0', '14.0');
  /** Version "14.00.1000.169.v1". */
  public static readonly VER_14_00_1000_169_V1 = SqlServerEngineVersion.of('14.00.1000.169.v1', '14.0');
  /** Version "14.00.3015.40.v1". */
  public static readonly VER_14_00_3015_40_V1 = SqlServerEngineVersion.of('14.00.3015.40.v1', '14.0');
  /** Version "14.00.3035.2.v1". */
  public static readonly VER_14_00_3035_2_V1 = SqlServerEngineVersion.of('14.00.3035.2.v1', '14.0');
  /** Version "14.00.3049.1.v1". */
  public static readonly VER_14_00_3049_1_V1 = SqlServerEngineVersion.of('14.00.3049.1.v1', '14.0');
  /** Version "14.00.3192.2.v1". */
  public static readonly VER_14_00_3192_2_V1 = SqlServerEngineVersion.of('14.00.3192.2.v1', '14.0');

  /**
   * Create a new SqlServerEngineVersion with an arbitrary version.
   *
   * @param sqlServerFullVersion the full version string,
   *   for example "15.00.3049.1.v1"
   * @param sqlServerMajorVersion the major version of the engine,
   *   for example "15.0"
   */
  public static of(sqlServerFullVersion: string, sqlServerMajorVersion: string): SqlServerEngineVersion {
    return new SqlServerEngineVersion(sqlServerFullVersion, sqlServerMajorVersion);
  }

  /** The full version string, for example, "15.00.3049.1.v1". */
  public readonly sqlServerFullVersion: string;
  /** The major version of the engine, for example, "15.0". */
  public readonly sqlServerMajorVersion: string;

  private constructor(sqlServerFullVersion: string, sqlServerMajorVersion: string) {
    this.sqlServerFullVersion = sqlServerFullVersion;
    this.sqlServerMajorVersion = sqlServerMajorVersion;
  }
}

interface SqlServerInstanceEngineProps {
  /** The exact version of the engine to use. */
  readonly version: SqlServerEngineVersion;
}

interface SqlServerInstanceEngineBaseProps {
  readonly engineType: string;
  readonly version?: SqlServerEngineVersion;
}

abstract class SqlServerInstanceEngineBase extends InstanceEngineBase {
  constructor(props: SqlServerInstanceEngineBaseProps) {
    super({
      ...props,
      singleUserRotationApplication: secretsmanager.SecretRotationApplication.SQLSERVER_ROTATION_SINGLE_USER,
      multiUserRotationApplication: secretsmanager.SecretRotationApplication.SQLSERVER_ROTATION_MULTI_USER,
      version: props.version
        ? {
          fullVersion: props.version.sqlServerFullVersion,
          majorVersion: props.version.sqlServerMajorVersion,
        }
        : undefined,
      parameterGroupFamily: props.version ? `${props.engineType}-${props.version.sqlServerMajorVersion}` : undefined,
    });
  }

  public bindToInstance(_scope: Construct, _options: InstanceEngineBindOptions): InstanceEngineConfig {
    return {
    };
  }
}

/**
 * Properties for SQL Server Standard Edition instance engines.
 * Used in {@link DatabaseInstanceEngine.sqlServerSe}.
 */
export interface SqlServerSeInstanceEngineProps extends SqlServerInstanceEngineProps {
}

class SqlServerSeInstanceEngine extends SqlServerInstanceEngineBase {
  constructor(version?: SqlServerEngineVersion) {
    super({
      engineType: 'sqlserver-se',
      version,
    });
  }
}

/**
 * Properties for SQL Server Express Edition instance engines.
 * Used in {@link DatabaseInstanceEngine.sqlServerEx}.
 */
export interface SqlServerExInstanceEngineProps extends SqlServerInstanceEngineProps {
}

class SqlServerExInstanceEngine extends SqlServerInstanceEngineBase {
  constructor(version?: SqlServerEngineVersion) {
    super({
      engineType: 'sqlserver-ex',
      version,
    });
  }
}

/**
 * Properties for SQL Server Web Edition instance engines.
 * Used in {@link DatabaseInstanceEngine.sqlServerWeb}.
 */
export interface SqlServerWebInstanceEngineProps extends SqlServerInstanceEngineProps {
}

class SqlServerWebInstanceEngine extends SqlServerInstanceEngineBase {
  constructor(version?: SqlServerEngineVersion) {
    super({
      engineType: 'sqlserver-web',
      version,
    });
  }
}

/**
 * Properties for SQL Server Enterprise Edition instance engines.
 * Used in {@link DatabaseInstanceEngine.sqlServerEe}.
 */
export interface SqlServerEeInstanceEngineProps extends SqlServerInstanceEngineProps {
}

class SqlServerEeInstanceEngine extends SqlServerInstanceEngineBase {
  constructor(version?: SqlServerEngineVersion) {
    super({
      engineType: 'sqlserver-ee',
      version,
    });
  }
}

/**
 * A database instance engine. Provides mapping to DatabaseEngine used for
 * secret rotation.
 */
export class DatabaseInstanceEngine {
  /**
   * The unversioned 'mariadb' instance engine.
   *
   * @deprecated using unversioned engines is an availability risk.
   *   We recommend using versioned engines created using the {@link mariaDb()} method
   */
  public static readonly MARIADB: IInstanceEngine = new MariaDbInstanceEngine();

  /**
   * The unversioned 'mysql' instance engine.
   *
   * @deprecated using unversioned engines is an availability risk.
   *   We recommend using versioned engines created using the {@link mysql()} method
   */
  public static readonly MYSQL: IInstanceEngine = new MySqlInstanceEngine();

  /**
   * The unversioned 'oracle-ee' instance engine.
   *
   * @deprecated using unversioned engines is an availability risk.
   *   We recommend using versioned engines created using the {@link oracleEe()} method
   */
  public static readonly ORACLE_EE: IInstanceEngine = new OracleEeInstanceEngine();

  /**
   * The unversioned 'oracle-se2' instance engine.
   *
   * @deprecated using unversioned engines is an availability risk.
   *   We recommend using versioned engines created using the {@link oracleSe2()} method
   */
  public static readonly ORACLE_SE2: IInstanceEngine = new OracleSe2InstanceEngine();

  /**
   * The unversioned 'oracle-se1' instance engine.
   *
   * @deprecated using unversioned engines is an availability risk.
   *   We recommend using versioned engines created using the {@link oracleSe1()} method
   */
  public static readonly ORACLE_SE1: IInstanceEngine = new OracleSe1InstanceEngine();

  /**
   * The unversioned 'oracle-se' instance engine.
   *
   * @deprecated using unversioned engines is an availability risk.
   *   We recommend using versioned engines created using the {@link oracleSe()} method
   */
  public static readonly ORACLE_SE: IInstanceEngine = new OracleSeInstanceEngine();

  /**
   * The unversioned 'postgres' instance engine.
   *
   * @deprecated using unversioned engines is an availability risk.
   *   We recommend using versioned engines created using the {@link postgres()} method
   */
  public static readonly POSTGRES: IInstanceEngine = new PostgresInstanceEngine();

  /**
   * The unversioned 'sqlserver-ee' instance engine.
   *
   * @deprecated using unversioned engines is an availability risk.
   *   We recommend using versioned engines created using the {@link sqlServerEe()} method
   */
  public static readonly SQL_SERVER_EE: IInstanceEngine = new SqlServerEeInstanceEngine();

  /**
   * The unversioned 'sqlserver-se' instance engine.
   *
   * @deprecated using unversioned engines is an availability risk.
   *   We recommend using versioned engines created using the {@link sqlServerSe()} method
   */
  public static readonly SQL_SERVER_SE: IInstanceEngine = new SqlServerSeInstanceEngine();

  /**
   * The unversioned 'sqlserver-ex' instance engine.
   *
   * @deprecated using unversioned engines is an availability risk.
   *   We recommend using versioned engines created using the {@link sqlServerEx()} method
   */
  public static readonly SQL_SERVER_EX: IInstanceEngine = new SqlServerExInstanceEngine();

  /**
   * The unversioned 'sqlserver-web' instance engine.
   *
   * @deprecated using unversioned engines is an availability risk.
   *   We recommend using versioned engines created using the {@link sqlServerWeb()} method
   */
  public static readonly SQL_SERVER_WEB: IInstanceEngine = new SqlServerWebInstanceEngine();

  /** Creates a new MariaDB instance engine. */
  public static mariaDb(props: MariaDbInstanceEngineProps): IInstanceEngine {
    return new MariaDbInstanceEngine(props.version);
  }

  /** Creates a new MySQL instance engine. */
  public static mysql(props: MySqlInstanceEngineProps): IInstanceEngine {
    return new MySqlInstanceEngine(props.version);
  }

  /** Creates a new PostgreSQL instance engine. */
  public static postgres(props: PostgresInstanceEngineProps): IInstanceEngine {
    return new PostgresInstanceEngine(props.version);
  }

  /** Creates a new Oracle Standard Edition instance engine. */
  public static oracleSe(props: OracleSeInstanceEngineProps): IInstanceEngine {
    return new OracleSeInstanceEngine(props.version);
  }

  /** Creates a new Oracle Standard Edition 1 instance engine. */
  public static oracleSe1(props: OracleSe1InstanceEngineProps): IInstanceEngine {
    return new OracleSe1InstanceEngine(props.version);
  }

  /** Creates a new Oracle Standard Edition 1 instance engine. */
  public static oracleSe2(props: OracleSe2InstanceEngineProps): IInstanceEngine {
    return new OracleSe2InstanceEngine(props.version);
  }

  /** Creates a new Oracle Enterprise Edition instance engine. */
  public static oracleEe(props: OracleEeInstanceEngineProps): IInstanceEngine {
    return new OracleEeInstanceEngine(props.version);
  }

  /** Creates a new SQL Server Standard Edition instance engine. */
  public static sqlServerSe(props: SqlServerSeInstanceEngineProps): IInstanceEngine {
    return new SqlServerSeInstanceEngine(props.version);
  }

  /** Creates a new SQL Server Express Edition instance engine. */
  public static sqlServerEx(props: SqlServerExInstanceEngineProps): IInstanceEngine {
    return new SqlServerExInstanceEngine(props.version);
  }

  /** Creates a new SQL Server Web Edition instance engine. */
  public static sqlServerWeb(props: SqlServerWebInstanceEngineProps): IInstanceEngine {
    return new SqlServerWebInstanceEngine(props.version);
  }

  /** Creates a new SQL Server Enterprise Edition instance engine. */
  public static sqlServerEe(props: SqlServerEeInstanceEngineProps): IInstanceEngine {
    return new SqlServerEeInstanceEngine(props.version);
  }
}<|MERGE_RESOLUTION|>--- conflicted
+++ resolved
@@ -1,12 +1,7 @@
 import * as secretsmanager from '@aws-cdk/aws-secretsmanager';
-<<<<<<< HEAD
-import { ParameterGroupFamilyMapping } from './private/parameter-group-family-mapping';
 import { Construct } from 'constructs';
-=======
-import * as core from '@aws-cdk/core';
 import { IEngine } from './engine';
 import { EngineVersion } from './engine-version';
->>>>>>> c03efe1c
 
 /**
  * The options passed to {@link IInstanceEngine.bind}.
