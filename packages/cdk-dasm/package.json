{
  "name": "cdk-dasm",
  "version": "0.0.0",
  "description": "AWS CDK disassembler: convert CloudFormation to code",
  "main": "lib/index.js",
  "types": "lib/index.d.ts",
  "repository": {
    "type": "git",
    "url": "https://github.com/aws/aws-cdk.git"
  },
  "bin": {
    "cdk-dasm": "bin/cdk-dasm"
  },
  "scripts": {
    "build": "tsc -b && chmod +x bin/cdk-dasm",
    "watch": "tsc -b -w",
    "test": "jest",
    "package": "mkdir -p dist/js && cd dist/js && npm pack ../../",
    "build+test+package": "npm run build+test && npm run package",
    "build+test": "npm run build && npm test"
  },
  "author": {
    "name": "Amazon Web Services",
    "url": "https://aws.amazon.com",
    "organization": true
  },
  "license": "Apache-2.0",
  "dependencies": {
    "codemaker": "^1.12.0",
    "yaml": "1.10.0"
  },
  "devDependencies": {
    "@types/jest": "^26.0.14",
    "@types/yaml": "1.9.7",
<<<<<<< HEAD
    "typescript": "~3.8.3",
    "jest": "^25.5.4"
=======
    "jest": "^26.4.2"
>>>>>>> c0a3cb4e
  },
  "keywords": [
    "aws",
    "cdk"
  ],
  "nozem": {
    "ostools": ["chmod"]
  },
  "homepage": "https://github.com/aws/aws-cdk",
  "engines": {
    "node": ">= 8.10.0"
  }
}<|MERGE_RESOLUTION|>--- conflicted
+++ resolved
@@ -32,12 +32,8 @@
   "devDependencies": {
     "@types/jest": "^26.0.14",
     "@types/yaml": "1.9.7",
-<<<<<<< HEAD
     "typescript": "~3.8.3",
-    "jest": "^25.5.4"
-=======
     "jest": "^26.4.2"
->>>>>>> c0a3cb4e
   },
   "keywords": [
     "aws",
